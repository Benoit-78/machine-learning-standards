--- conflicted
+++ resolved
@@ -18,10 +18,6 @@
 import seaborn as sns
 
 from q7 import std_q7 as q7
-<<<<<<< HEAD
-=======
-import std_kmeans
->>>>>>> c8634240
 
 
 
@@ -442,13 +438,9 @@
             nan_s = pd.Series(nan_proportions)
             nan_s = nan_s.groupby(np.arange(len(nan_s)) // chunk).mean()
             plt.figure(figsize=(15, 5))
-<<<<<<< HEAD
             msg = 'Data proportion per sample (non NaN)'
             msg += '\nAverages every {} samples.'
             plt.title(msg.format(chunk))
-=======
-            plt.title('Data proportion per sample (non NaN)\nAverages on {} samples.'.format(chunk))
->>>>>>> c8634240
             plt.grid(axis='x')
             plt.grid(axis='y')
             plt.ylim((0, 1.1))
@@ -492,35 +484,21 @@
                     color = 'blue'
                 else:
                     color = 'orange'
-<<<<<<< HEAD
                 nan_total = self.outer.df[column].notna().sum()
                 df_shape = self.outer.df.shape[0]
                 non_nan_prop = nan_total / df_shape * 100
                 proportions_df.loc[proportions_df.shape[0]] = [column,
                                                                non_nan_prop,
-=======
-                non_nan_proportion = self.outer.df[column].notna().sum() / self.outer.df.shape[0] * 100
-                proportions_df.loc[proportions_df.shape[0]] = [column,
-                                                               non_nan_proportion,
->>>>>>> c8634240
                                                                color]
             # Filter out columns without any NaN value
             proportions_df = proportions_df[proportions_df['NaN proportion'] != 100]
             proportions_df.sort_values(by='NaN proportion',
-<<<<<<< HEAD
                                        ascending=True, inplace=True)
             # Plot
             plt.figure(figsize=(5, 5 + math.sqrt(5 * proportions_df.shape[0])))
             plt.xlim((0, 1.05 * 100))
             plt.tick_params(axis="x",
                             bottom=True, top=True,
-=======
-                                       ascending=False, inplace=True)
-            # Plot
-            plt.figure(figsize=(5, 5 + math.sqrt(5 * proportions_df.shape[0])))
-            plt.xlim((0, 1.05 * 100))
-            plt.tick_params(axis="x", bottom=True, top=True,
->>>>>>> c8634240
                             labelbottom=True, labeltop=True)
             plt.grid(axis='x')
             plt.title('Proportion of non-NaN data \n (complete columns not represented)')
@@ -913,7 +891,6 @@
             """
             self.outer = outer
 
-<<<<<<< HEAD
         def plot_occurences(self, cat_dict, time_period, date_column):
             """
             Back-end visualisation tool for time data.
@@ -923,7 +900,7 @@
             occurences = list(cat_dict.values())
             msg = 'Samples occurence over {}s, \ncolumn \'{}\''
             plt.title(msg.format(time_period, date_column))
-=======
+
         def plot_date_formats(self, date_columns):
             """
             Display the different formats of date in the dataframe.
@@ -944,16 +921,6 @@
             temp_df = self.df.sample(frac=0.1)
             for column in date_columns:
                 print(column)
-
-        def plot_occurences(self, categories_dict, time_period, date_column):
-            """
-            Back-end method.
-            """
-            categories = list(categories_dict.keys())
-            occurences = list(categories_dict.values())
-            plt.title('Samples occurence over {}s, \ncolumn \'{}\''.format(time_period,
-                                                                           date_column))
->>>>>>> c8634240
             plt.xticks(rotation=45)
             sns.barplot(x=categories, y=occurences,
                         edgecolor='0', color='orange', alpha=0.75)
